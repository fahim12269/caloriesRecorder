--- conflicted
+++ resolved
@@ -1,11 +1,5 @@
-<<<<<<< HEAD
+
 // File: components/useColorScheme.ts
 // Purpose: Re-export the platform color scheme hook for native platforms.
-=======
-<<<<<<< Current (Your changes)
-=======
-// File: components/useColorScheme.ts
-// Purpose: Re-export the platform color scheme hook for native platforms.
->>>>>>> Incoming (Background Agent changes)
->>>>>>> c9de08f5
+
 export { useColorScheme } from 'react-native';