--- conflicted
+++ resolved
@@ -1,8 +1,3 @@
-<<<<<<< HEAD
-# caloriesRecorder
-=======
-
->>>>>>> 2ea17e57
 # Calorie Journal (Workspace)
 
 This workspace contains the Calorie Journal app located in `calorie-journal/`.
